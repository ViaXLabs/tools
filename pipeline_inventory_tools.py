# -----------------------------------------------------------------------------
<<<<<<< HEAD
# Jenkinsfile Inventory Script
=======
# pipeline_inventory_tools.py
>>>>>>> a7a9d1a0
# -----------------------------------------------------------------------------

import os
import csv
import re
import argparse
import logging
import shutil
from pathlib import Path
from utils import write_csv_report, iter_team_repo_files

TOOL_KEYWORDS = [
    "curl",
    "cypress",
    "docker-compose"
    "docker build", 
    "docker push", 
    "flake8", 
    "gradlew", 
    "java"
    "molecule",
    "newrelic", 
    "nexus-iq",
    "nexus iq",
    "nexusiq",
    "node",
    "newrelic", 
    "npm", 
    "prisma-cloud", 
    "prismacloudpublish", 
    "python", 
    "python3", 
    "rvm.rake",
    "ruby",
    "rubocop",
    "snyk",
    "sonar",
    "sonar-scanner", 
    "splunk", 
    "tennable", 
    "terraform apply", 
    "terraform plan",
    "twistlock",
    "twistlock publish",
    "twistlock scan",
    "wget"
]
TOOL_KEYWORDS_LOWER = [tool.lower() for tool in TOOL_KEYWORDS]

def parse_jenkinsfile(path: Path):
    try:
        content = path.read_text(encoding="utf-8", errors="ignore")
        stage_blocks = re.findall(r"(stage\s*\(['\"].+?['\"]\)\s*\{.*?\})", content, re.DOTALL)
        stages, step_counts, tool_counts_per_stage, tools_used_per_stage = [], [], [], []
        for block in stage_blocks:
            stage_name_match = re.search(r"stage\s*\(['\"](.+?)['\"]\)", block)
            if stage_name_match:
                stages.append(stage_name_match.group(1))
                steps_in_stage = len(re.findall(r"\s*steps\s*{", block))
                step_counts.append(steps_in_stage)
                block_lower = block.lower()
                tool_counts = [len(re.findall(rf"\b{tool}\b", block_lower)) for tool in TOOL_KEYWORDS_LOWER]
                tool_counts_per_stage.append(tool_counts)
                tools_used = [TOOL_KEYWORDS[i] for i, count in enumerate(tool_counts) if count > 0]
                tools_used_per_stage.append(", ".join(tools_used))
        return stages, step_counts, tool_counts_per_stage, tools_used_per_stage
    except Exception as e:
        logging.error(f"Error reading file at {path}. Exception: {e}")
        return [], [], [], []

def collect_data(root_dir: str):
    data = []
    for team, repo, jenkinsfile in iter_team_repo_files(root_dir, "Jenkinsfile*"):
        rel_path = f"{repo}/{jenkinsfile.name}"
        stages, step_counts, tool_counts_per_stage, tools_used_per_stage = parse_jenkinsfile(jenkinsfile)
        for stage, step_count, tool_counts, tools_used in zip(stages, step_counts, tool_counts_per_stage, tools_used_per_stage):
            row = {
                "Team Folder": team,
                "Repo Name": repo,
                "Jenkinsfile Name": jenkinsfile.name,
                "Stage Name": stage,
                "Step Count": step_count,
                "Full Path": rel_path,
                "Tools Used": tools_used,
                **{tool: count for tool, count in zip(TOOL_KEYWORDS, tool_counts)}
            }
            data.append(row)
    return data

def main():
    parser = argparse.ArgumentParser(description="Generate Jenkins pipeline tool usage reports.")
    parser.add_argument("root_dir", help="Path to the repos directory")
    parser.add_argument("--log-level", default="WARNING", choices=["DEBUG", "INFO", "WARNING", "ERROR", "CRITICAL"], help="Set the logging level")
    args = parser.parse_args()
    Path("output").mkdir(exist_ok=True)
    logging.basicConfig(
        filename="output/error_log.txt",
        level=getattr(logging, args.log_level.upper(), logging.WARNING)
    )

    data = collect_data(args.root_dir)
    headers = ["Team Folder", "Repo Name", "Jenkinsfile Name", "Stage Name", "Step Count", "Full Path", "Tools Used"] + TOOL_KEYWORDS
    write_csv_report(data, headers, "output", "jenkins_pipeline_report_by_stage.csv")

    # Cleanup __pycache__ folder
    pycache_path = Path("__pycache__")
    if pycache_path.exists():
        shutil.rmtree(pycache_path)

    print("✅ Pipeline reports saved to output/jenkins_pipeline_report_by_stage.csv")
    print("⚠️ Any errors encountered during processing are logged in output/error_log.txt")

if __name__ == "__main__":
    main()

<|MERGE_RESOLUTION|>--- conflicted
+++ resolved
@@ -1,121 +1,132 @@
-# -----------------------------------------------------------------------------
-<<<<<<< HEAD
-# Jenkinsfile Inventory Script
-=======
-# pipeline_inventory_tools.py
->>>>>>> a7a9d1a0
-# -----------------------------------------------------------------------------
-
-import os
-import csv
-import re
-import argparse
-import logging
-import shutil
-from pathlib import Path
-from utils import write_csv_report, iter_team_repo_files
-
-TOOL_KEYWORDS = [
-    "curl",
-    "cypress",
-    "docker-compose"
-    "docker build", 
-    "docker push", 
-    "flake8", 
-    "gradlew", 
-    "java"
-    "molecule",
-    "newrelic", 
-    "nexus-iq",
-    "nexus iq",
-    "nexusiq",
-    "node",
-    "newrelic", 
-    "npm", 
-    "prisma-cloud", 
-    "prismacloudpublish", 
-    "python", 
-    "python3", 
-    "rvm.rake",
-    "ruby",
-    "rubocop",
-    "snyk",
-    "sonar",
-    "sonar-scanner", 
-    "splunk", 
-    "tennable", 
-    "terraform apply", 
-    "terraform plan",
-    "twistlock",
-    "twistlock publish",
-    "twistlock scan",
-    "wget"
-]
-TOOL_KEYWORDS_LOWER = [tool.lower() for tool in TOOL_KEYWORDS]
-
-def parse_jenkinsfile(path: Path):
-    try:
-        content = path.read_text(encoding="utf-8", errors="ignore")
-        stage_blocks = re.findall(r"(stage\s*\(['\"].+?['\"]\)\s*\{.*?\})", content, re.DOTALL)
-        stages, step_counts, tool_counts_per_stage, tools_used_per_stage = [], [], [], []
-        for block in stage_blocks:
-            stage_name_match = re.search(r"stage\s*\(['\"](.+?)['\"]\)", block)
-            if stage_name_match:
-                stages.append(stage_name_match.group(1))
-                steps_in_stage = len(re.findall(r"\s*steps\s*{", block))
-                step_counts.append(steps_in_stage)
-                block_lower = block.lower()
-                tool_counts = [len(re.findall(rf"\b{tool}\b", block_lower)) for tool in TOOL_KEYWORDS_LOWER]
-                tool_counts_per_stage.append(tool_counts)
-                tools_used = [TOOL_KEYWORDS[i] for i, count in enumerate(tool_counts) if count > 0]
-                tools_used_per_stage.append(", ".join(tools_used))
-        return stages, step_counts, tool_counts_per_stage, tools_used_per_stage
-    except Exception as e:
-        logging.error(f"Error reading file at {path}. Exception: {e}")
-        return [], [], [], []
-
-def collect_data(root_dir: str):
-    data = []
-    for team, repo, jenkinsfile in iter_team_repo_files(root_dir, "Jenkinsfile*"):
-        rel_path = f"{repo}/{jenkinsfile.name}"
-        stages, step_counts, tool_counts_per_stage, tools_used_per_stage = parse_jenkinsfile(jenkinsfile)
-        for stage, step_count, tool_counts, tools_used in zip(stages, step_counts, tool_counts_per_stage, tools_used_per_stage):
-            row = {
-                "Team Folder": team,
-                "Repo Name": repo,
-                "Jenkinsfile Name": jenkinsfile.name,
-                "Stage Name": stage,
-                "Step Count": step_count,
-                "Full Path": rel_path,
-                "Tools Used": tools_used,
-                **{tool: count for tool, count in zip(TOOL_KEYWORDS, tool_counts)}
-            }
-            data.append(row)
-    return data
-
-def main():
-    parser = argparse.ArgumentParser(description="Generate Jenkins pipeline tool usage reports.")
-    parser.add_argument("root_dir", help="Path to the repos directory")
-    parser.add_argument("--log-level", default="WARNING", choices=["DEBUG", "INFO", "WARNING", "ERROR", "CRITICAL"], help="Set the logging level")
-    args = parser.parse_args()
-    Path("output").mkdir(exist_ok=True)
-    logging.basicConfig(
-        filename="output/error_log.txt",
-        level=getattr(logging, args.log_level.upper(), logging.WARNING)
-    )
-
-    data = collect_data(args.root_dir)
-    headers = ["Team Folder", "Repo Name", "Jenkinsfile Name", "Stage Name", "Step Count", "Full Path", "Tools Used"] + TOOL_KEYWORDS
-    write_csv_report(data, headers, "output", "jenkins_pipeline_report_by_stage.csv")
-
-    # Cleanup __pycache__ folder
-    pycache_path = Path("__pycache__")
-    if pycache_path.exists():
-        shutil.rmtree(pycache_path)
-
-    print("✅ Pipeline reports saved to output/jenkins_pipeline_report_by_stage.csv")
-    print("⚠️ Any errors encountered during processing are logged in output/error_log.txt")
-
-if __name__ == "__main__":
-    main()
-
+# -----------------------------------------------------------------------------
+# Jenkinsfile Inventory Script
+#
+# Usage:
+#   python jenkinsfile_inventroy.py <root_dir>
+#
+# Arguments:
+#   <root_dir>   Path to the root directory containing team folders and repos.
+#
+# Description:
+#   This script scans all Jenkinsfiles in the given directory structure,
+#   extracts pipeline stages, step counts, and tool/command usage,
+#   and writes a CSV report (jenkins_pipeline_report_by_stage.csv).
+#
+# Output:
+#   - jenkins_pipeline_report_by_stage.csv: CSV file with pipeline and tool usage details.
+#   - error_log.txt: Log file for any file read errors.
+# -----------------------------------------------------------------------------
+
+import os
+import csv
+import re
+import argparse
+import logging
+import shutil
+from pathlib import Path
+from utils import write_csv_report, iter_team_repo_files
+
+TOOL_KEYWORDS = [
+    "curl",
+    "cypress",
+    "docker-compose"
+    "docker build", 
+    "docker push", 
+    "flake8", 
+    "gradlew", 
+    "java"
+    "molecule",
+    "newrelic", 
+    "nexus-iq",
+    "nexus iq",
+    "nexusiq",
+    "node",
+    "newrelic", 
+    "npm", 
+    "prisma-cloud", 
+    "prismacloudpublish", 
+    "python", 
+    "python3", 
+    "rvm.rake",
+    "ruby",
+    "rubocop",
+    "snyk",
+    "sonar",
+    "sonar-scanner", 
+    "splunk", 
+    "tennable", 
+    "terraform apply", 
+    "terraform plan",
+    "twistlock",
+    "twistlock publish",
+    "twistlock scan",
+    "wget"
+]
+TOOL_KEYWORDS_LOWER = [tool.lower() for tool in TOOL_KEYWORDS]
+
+def parse_jenkinsfile(path: Path):
+    try:
+        content = path.read_text(encoding="utf-8", errors="ignore")
+        stage_blocks = re.findall(r"(stage\s*\(['\"].+?['\"]\)\s*\{.*?\})", content, re.DOTALL)
+        stages, step_counts, tool_counts_per_stage, tools_used_per_stage = [], [], [], []
+        for block in stage_blocks:
+            stage_name_match = re.search(r"stage\s*\(['\"](.+?)['\"]\)", block)
+            if stage_name_match:
+                stages.append(stage_name_match.group(1))
+                steps_in_stage = len(re.findall(r"\s*steps\s*{", block))
+                step_counts.append(steps_in_stage)
+                block_lower = block.lower()
+                tool_counts = [len(re.findall(rf"\b{tool}\b", block_lower)) for tool in TOOL_KEYWORDS_LOWER]
+                tool_counts_per_stage.append(tool_counts)
+                tools_used = [TOOL_KEYWORDS[i] for i, count in enumerate(tool_counts) if count > 0]
+                tools_used_per_stage.append(", ".join(tools_used))
+        return stages, step_counts, tool_counts_per_stage, tools_used_per_stage
+    except Exception as e:
+        logging.error(f"Error reading file at {path}. Exception: {e}")
+        return [], [], [], []
+
+def collect_data(root_dir: str):
+    data = []
+    for team, repo, jenkinsfile in iter_team_repo_files(root_dir, "Jenkinsfile*"):
+        rel_path = f"{repo}/{jenkinsfile.name}"
+        stages, step_counts, tool_counts_per_stage, tools_used_per_stage = parse_jenkinsfile(jenkinsfile)
+        for stage, step_count, tool_counts, tools_used in zip(stages, step_counts, tool_counts_per_stage, tools_used_per_stage):
+            row = {
+                "Team Folder": team,
+                "Repo Name": repo,
+                "Jenkinsfile Name": jenkinsfile.name,
+                "Stage Name": stage,
+                "Step Count": step_count,
+                "Full Path": rel_path,
+                "Tools Used": tools_used,
+                **{tool: count for tool, count in zip(TOOL_KEYWORDS, tool_counts)}
+            }
+            data.append(row)
+    return data
+
+def main():
+    parser = argparse.ArgumentParser(description="Generate Jenkins pipeline tool usage reports.")
+    parser.add_argument("root_dir", help="Path to the repos directory")
+    parser.add_argument("--log-level", default="WARNING", choices=["DEBUG", "INFO", "WARNING", "ERROR", "CRITICAL"], help="Set the logging level")
+    args = parser.parse_args()
+    Path("output").mkdir(exist_ok=True)
+    logging.basicConfig(
+        filename="output/error_log.txt",
+        level=getattr(logging, args.log_level.upper(), logging.WARNING)
+    )
+
+    data = collect_data(args.root_dir)
+    headers = ["Team Folder", "Repo Name", "Jenkinsfile Name", "Stage Name", "Step Count", "Full Path", "Tools Used"] + TOOL_KEYWORDS
+    write_csv_report(data, headers, "output", "jenkins_pipeline_report_by_stage.csv")
+
+    # Cleanup __pycache__ folder
+    pycache_path = Path("__pycache__")
+    if pycache_path.exists():
+        shutil.rmtree(pycache_path)
+
+    print("✅ Pipeline reports saved to output/jenkins_pipeline_report_by_stage.csv")
+    print("⚠️ Any errors encountered during processing are logged in output/error_log.txt")
+
+if __name__ == "__main__":
+    main()
+